--- conflicted
+++ resolved
@@ -3,11 +3,7 @@
     TransactionLookup,
 };
 use reth_db::database::Database;
-<<<<<<< HEAD
-=======
 use reth_primitives::PruneModes;
-use std::sync::Arc;
->>>>>>> a22360d2
 
 /// Collection of [Segment]. Thread-safe, allocated on the heap.
 #[derive(Debug)]
