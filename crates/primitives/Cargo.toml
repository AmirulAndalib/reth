--- conflicted
+++ resolved
@@ -40,15 +40,6 @@
 bytes.workspace = true
 byteorder = "1"
 clap = { workspace = true, features = ["derive"], optional = true }
-<<<<<<< HEAD
-serde.workspace = true
-serde_json.workspace = true
-serde_with = "3.3.0"
-thiserror.workspace = true
-roaring = "0.10.2"
-modular-bitfield = "0.11.2"
-=======
->>>>>>> 5757bc05
 derive_more = "0.99"
 itertools = "0.11"
 modular-bitfield = "0.11.2"
@@ -63,6 +54,7 @@
 thiserror.workspace = true
 zstd = { version = "0.12", features = ["experimental"] }
 ahash.workspace = true
+roaring = "0.10.2"
 
 # `test-utils` feature
 hash-db = { version = "~0.15", optional = true }
@@ -132,9 +124,9 @@
 harness = false
 
 [[bench]]
-<<<<<<< HEAD
+name = "nibbles"
+harness = false
+
+[[bench]]
 name = "integer_list"
-=======
-name = "nibbles"
->>>>>>> 5757bc05
 harness = false