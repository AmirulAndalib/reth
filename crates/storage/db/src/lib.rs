--- conflicted
+++ resolved
@@ -226,20 +226,19 @@
         }
     }
 
-<<<<<<< HEAD
     /// Create snapshots path for testing
     pub fn create_test_snapshots_dir() -> PathBuf {
-        let path = tempfile::TempDir::new().expect(ERROR_TEMPDIR).into_path();
+        let path = tempdir_path();
         let emsg = format!("{}: {:?}", ERROR_SNAPSHOTS_CREATION, path);
 
         std::fs::create_dir_all(path.clone()).expect(&emsg);
         path
-=======
+    }
+
     /// Get a temporary directory path to use for the database
     pub fn tempdir_path() -> PathBuf {
         let builder = tempfile::Builder::new().prefix("reth-test-").rand_bytes(8).tempdir();
         builder.expect(ERROR_TEMPDIR).into_path()
->>>>>>> 26e31f31
     }
 
     /// Create read/write database for testing
