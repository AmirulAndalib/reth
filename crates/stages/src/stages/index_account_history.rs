--- conflicted
+++ resolved
@@ -157,8 +157,7 @@
 
     fn partial_setup(db: &TestStageDB) {
         // setup
-<<<<<<< HEAD
-        tx.commit(|tx| {
+        db.commit(|tx| {
             for block in 0..=MAX_BLOCK {
                 tx.put::<tables::BlockBodyIndices>(
                     block,
@@ -167,50 +166,21 @@
                 // setup changeset that is going to be applied to history index
                 tx.put::<tables::AccountChangeSet>(block, acc())?;
             }
-=======
-        db.commit(|tx| {
-            // we just need first and last
-            tx.put::<tables::BlockBodyIndices>(
-                0,
-                StoredBlockBodyIndices { tx_count: 3, ..Default::default() },
-            )
-            .unwrap();
-
-            tx.put::<tables::BlockBodyIndices>(
-                5,
-                StoredBlockBodyIndices { tx_count: 5, ..Default::default() },
-            )
-            .unwrap();
-
-            // setup changeset that are going to be applied to history index
-            tx.put::<tables::AccountChangeSet>(4, acc()).unwrap();
-            tx.put::<tables::AccountChangeSet>(5, acc()).unwrap();
->>>>>>> 7c148b41
             Ok(())
         })
         .unwrap()
     }
 
-<<<<<<< HEAD
-    async fn run(tx: &TestTransaction, run_to: u64, input_checkpoint: Option<BlockNumber>) {
+    fn run(db: &TestStageDB, run_to: u64, input_checkpoint: Option<BlockNumber>) {
         let input = ExecInput {
             target: Some(run_to),
             checkpoint: input_checkpoint
                 .map(|block_number| StageCheckpoint { block_number, stage_checkpoint: None }),
         };
         let mut stage = IndexAccountHistoryStage::default();
-        let factory = ProviderFactory::new(tx.tx.as_ref(), MAINNET.clone());
-        let provider = factory.provider_rw().unwrap();
-        let out = stage.execute(&provider, input).await.unwrap();
-        assert_eq!(out, ExecOutput { checkpoint: StageCheckpoint::new(run_to), done: true });
-=======
-    fn run(db: &TestStageDB, run_to: u64) {
-        let input = ExecInput { target: Some(run_to), ..Default::default() };
-        let mut stage = IndexAccountHistoryStage::default();
         let provider = db.factory.provider_rw().unwrap();
         let out = stage.execute(&provider, input).unwrap();
-        assert_eq!(out, ExecOutput { checkpoint: StageCheckpoint::new(5), done: true });
->>>>>>> 7c148b41
+        assert_eq!(out, ExecOutput { checkpoint: StageCheckpoint::new(run_to), done: true });
         provider.commit().unwrap();
     }
 
@@ -236,25 +206,14 @@
         partial_setup(&db);
 
         // run
-<<<<<<< HEAD
-        run(&tx, 3, None).await;
-
-        // verify
-        let table = cast(tx.table::<tables::AccountHistory>().unwrap());
+        run(&db, 3, None);
+
+        // verify
+        let table = cast(db.table::<tables::AccountHistory>().unwrap());
         assert_eq!(table, BTreeMap::from([(shard(u64::MAX), vec![1, 2, 3])]));
 
         // unwind
-        unwind(&tx, 3, 0).await;
-=======
-        run(&db, 5);
-
-        // verify
-        let table = cast(db.table::<tables::AccountHistory>().unwrap());
-        assert_eq!(table, BTreeMap::from([(shard(u64::MAX), vec![4, 5])]));
-
-        // unwind
-        unwind(&db, 5, 0);
->>>>>>> 7c148b41
+        unwind(&db, 3, 0);
 
         // verify initial state
         let table = db.table::<tables::AccountHistory>().unwrap();
@@ -275,46 +234,26 @@
         .unwrap();
 
         // run
-<<<<<<< HEAD
-        run(&tx, 5, Some(3)).await;
-
-        // verify
-        let table = cast(tx.table::<tables::AccountHistory>().unwrap());
+        run(&db, 5, Some(3));
+
+        // verify
+        let table = cast(db.table::<tables::AccountHistory>().unwrap());
         assert_eq!(table, BTreeMap::from([(shard(u64::MAX), vec![1, 2, 3, 4, 5])]));
 
         // unwind
-        unwind(&tx, 5, 3).await;
-
-        // verify initial state
-        let table = cast(tx.table::<tables::AccountHistory>().unwrap());
+        unwind(&db, 5, 3);
+
+        // verify initial state
+        let table = cast(db.table::<tables::AccountHistory>().unwrap());
         assert_eq!(table, BTreeMap::from([(shard(u64::MAX), vec![1, 2, 3])]));
-=======
-        run(&db, 5);
-
-        // verify
-        let table = cast(db.table::<tables::AccountHistory>().unwrap());
-        assert_eq!(table, BTreeMap::from([(shard(u64::MAX), vec![1, 2, 3, 4, 5]),]));
-
-        // unwind
-        unwind(&db, 5, 0);
-
-        // verify initial state
-        let table = cast(db.table::<tables::AccountHistory>().unwrap());
-        assert_eq!(table, BTreeMap::from([(shard(u64::MAX), vec![1, 2, 3]),]));
->>>>>>> 7c148b41
     }
 
     #[tokio::test]
     async fn insert_index_to_full_shard() {
         // init
-<<<<<<< HEAD
-        let tx = TestTransaction::default();
+        let db = TestStageDB::default();
         let full_list = (1..=LAST_BLOCK_IN_FULL_SHARD).collect::<Vec<_>>();
         assert_eq!(full_list.len(), NUM_OF_INDICES_IN_SHARD);
-=======
-        let db = TestStageDB::default();
-        let full_list = vec![3; NUM_OF_INDICES_IN_SHARD];
->>>>>>> 7c148b41
 
         // setup
         partial_setup(&db);
@@ -325,11 +264,7 @@
         .unwrap();
 
         // run
-<<<<<<< HEAD
-        run(&tx, LAST_BLOCK_IN_FULL_SHARD + 2, Some(LAST_BLOCK_IN_FULL_SHARD)).await;
-=======
-        run(&db, 5);
->>>>>>> 7c148b41
+        run(&db, LAST_BLOCK_IN_FULL_SHARD + 2, Some(LAST_BLOCK_IN_FULL_SHARD)).await;
 
         // verify
         let table = cast(db.table::<tables::AccountHistory>().unwrap());
@@ -342,11 +277,7 @@
         );
 
         // unwind
-<<<<<<< HEAD
-        unwind(&tx, LAST_BLOCK_IN_FULL_SHARD + 2, LAST_BLOCK_IN_FULL_SHARD).await;
-=======
-        unwind(&db, 5, 0);
->>>>>>> 7c148b41
+        unwind(&db, LAST_BLOCK_IN_FULL_SHARD + 2, LAST_BLOCK_IN_FULL_SHARD);
 
         // verify initial state
         let table = cast(db.table::<tables::AccountHistory>().unwrap());
@@ -356,63 +287,34 @@
     #[tokio::test]
     async fn insert_index_to_fill_shard() {
         // init
-<<<<<<< HEAD
-        let tx = TestTransaction::default();
+        let db = TestStageDB::default();
         let mut almost_full_list = (1..=LAST_BLOCK_IN_FULL_SHARD - 2).collect::<Vec<_>>();
 
         // setup
-        partial_setup(&tx);
-        tx.commit(|tx| {
+        partial_setup(&db);
+        db.commit(|tx| {
             tx.put::<tables::AccountHistory>(shard(u64::MAX), list(&almost_full_list)).unwrap();
-=======
-        let db = TestStageDB::default();
-        let mut close_full_list = vec![1; NUM_OF_INDICES_IN_SHARD - 2];
-
-        // setup
-        partial_setup(&db);
-        db.commit(|tx| {
-            tx.put::<tables::AccountHistory>(shard(u64::MAX), list(&close_full_list)).unwrap();
->>>>>>> 7c148b41
             Ok(())
         })
         .unwrap();
 
         // run
-<<<<<<< HEAD
-        run(&tx, LAST_BLOCK_IN_FULL_SHARD, Some(LAST_BLOCK_IN_FULL_SHARD - 2)).await;
+        run(&db, LAST_BLOCK_IN_FULL_SHARD, Some(LAST_BLOCK_IN_FULL_SHARD - 2)).await;
 
         // verify
         almost_full_list.push(LAST_BLOCK_IN_FULL_SHARD - 1);
         almost_full_list.push(LAST_BLOCK_IN_FULL_SHARD);
-        let table = cast(tx.table::<tables::AccountHistory>().unwrap());
+        let table = cast(db.table::<tables::AccountHistory>().unwrap());
         assert_eq!(table, BTreeMap::from([(shard(u64::MAX), almost_full_list.clone())]));
 
         // unwind
-        unwind(&tx, LAST_BLOCK_IN_FULL_SHARD, LAST_BLOCK_IN_FULL_SHARD - 2).await;
+        unwind(&db, LAST_BLOCK_IN_FULL_SHARD, LAST_BLOCK_IN_FULL_SHARD - 2);
 
         // verify initial state
         almost_full_list.pop();
         almost_full_list.pop();
-        let table = cast(tx.table::<tables::AccountHistory>().unwrap());
+        let table = cast(db.table::<tables::AccountHistory>().unwrap());
         assert_eq!(table, BTreeMap::from([(shard(u64::MAX), almost_full_list)]));
-=======
-        run(&db, 5);
-
-        // verify
-        close_full_list.push(4);
-        close_full_list.push(5);
-        let table = cast(db.table::<tables::AccountHistory>().unwrap());
-        assert_eq!(table, BTreeMap::from([(shard(u64::MAX), close_full_list.clone()),]));
-
-        // unwind
-        unwind(&db, 5, 0);
-
-        // verify initial state
-        close_full_list.pop();
-        close_full_list.pop();
-        let table = cast(db.table::<tables::AccountHistory>().unwrap());
-        assert_eq!(table, BTreeMap::from([(shard(u64::MAX), close_full_list),]));
->>>>>>> 7c148b41
 
         // verify initial state
     }
@@ -420,41 +322,23 @@
     #[tokio::test]
     async fn insert_index_second_half_shard() {
         // init
-<<<<<<< HEAD
-        let tx = TestTransaction::default();
+        let db = TestStageDB::default();
         let mut almost_full_list = (1..=LAST_BLOCK_IN_FULL_SHARD - 1).collect::<Vec<_>>();
 
         // setup
-        partial_setup(&tx);
-        tx.commit(|tx| {
+        partial_setup(&db);
+        db.commit(|tx| {
             tx.put::<tables::AccountHistory>(shard(u64::MAX), list(&almost_full_list)).unwrap();
-=======
-        let db = TestStageDB::default();
-        let mut close_full_list = vec![1; NUM_OF_INDICES_IN_SHARD - 1];
-
-        // setup
-        partial_setup(&db);
-        db.commit(|tx| {
-            tx.put::<tables::AccountHistory>(shard(u64::MAX), list(&close_full_list)).unwrap();
->>>>>>> 7c148b41
             Ok(())
         })
         .unwrap();
 
         // run
-<<<<<<< HEAD
-        run(&tx, LAST_BLOCK_IN_FULL_SHARD + 1, Some(LAST_BLOCK_IN_FULL_SHARD - 1)).await;
+        run(&db, LAST_BLOCK_IN_FULL_SHARD + 1, Some(LAST_BLOCK_IN_FULL_SHARD - 1)).await;
 
         // verify
         almost_full_list.push(LAST_BLOCK_IN_FULL_SHARD);
-        let table = cast(tx.table::<tables::AccountHistory>().unwrap());
-=======
-        run(&db, 5);
-
-        // verify
-        close_full_list.push(4);
-        let table = cast(db.table::<tables::AccountHistory>().unwrap());
->>>>>>> 7c148b41
+        let table = cast(db.table::<tables::AccountHistory>().unwrap());
         assert_eq!(
             table,
             BTreeMap::from([
@@ -464,33 +348,19 @@
         );
 
         // unwind
-<<<<<<< HEAD
-        unwind(&tx, LAST_BLOCK_IN_FULL_SHARD, LAST_BLOCK_IN_FULL_SHARD - 1).await;
+        unwind(&db, LAST_BLOCK_IN_FULL_SHARD, LAST_BLOCK_IN_FULL_SHARD - 1);
 
         // verify initial state
         almost_full_list.pop();
-        let table = cast(tx.table::<tables::AccountHistory>().unwrap());
+        let table = cast(db.table::<tables::AccountHistory>().unwrap());
         assert_eq!(table, BTreeMap::from([(shard(u64::MAX), almost_full_list)]));
-=======
-        unwind(&db, 5, 0);
-
-        // verify initial state
-        close_full_list.pop();
-        let table = cast(db.table::<tables::AccountHistory>().unwrap());
-        assert_eq!(table, BTreeMap::from([(shard(u64::MAX), close_full_list),]));
->>>>>>> 7c148b41
     }
 
     #[tokio::test]
     async fn insert_index_to_third_shard() {
         // init
-<<<<<<< HEAD
-        let tx = TestTransaction::default();
+        let db = TestStageDB::default();
         let full_list = (1..=LAST_BLOCK_IN_FULL_SHARD).collect::<Vec<_>>();
-=======
-        let db = TestStageDB::default();
-        let full_list = vec![1; NUM_OF_INDICES_IN_SHARD];
->>>>>>> 7c148b41
 
         // setup
         partial_setup(&db);
@@ -506,11 +376,7 @@
         })
         .unwrap();
 
-<<<<<<< HEAD
-        run(&tx, LAST_BLOCK_IN_FULL_SHARD + 2, Some(LAST_BLOCK_IN_FULL_SHARD + 1)).await;
-=======
-        run(&db, 5);
->>>>>>> 7c148b41
+        run(&db, LAST_BLOCK_IN_FULL_SHARD + 2, Some(LAST_BLOCK_IN_FULL_SHARD + 1)).await;
 
         // verify
         let table = cast(db.table::<tables::AccountHistory>().unwrap());
@@ -524,11 +390,7 @@
         );
 
         // unwind
-<<<<<<< HEAD
-        unwind(&tx, LAST_BLOCK_IN_FULL_SHARD + 2, LAST_BLOCK_IN_FULL_SHARD + 1).await;
-=======
-        unwind(&db, 5, 0);
->>>>>>> 7c148b41
+        unwind(&db, LAST_BLOCK_IN_FULL_SHARD + 2, LAST_BLOCK_IN_FULL_SHARD + 1);
 
         // verify initial state
         let table = cast(db.table::<tables::AccountHistory>().unwrap());
@@ -644,11 +506,7 @@
             );
 
             // add block changeset from block 1.
-<<<<<<< HEAD
-            self.tx.insert_changesets(changesets, Some(start))?;
-=======
-            self.db.insert_changesets(transitions, Some(start))?;
->>>>>>> 7c148b41
+            self.db.insert_changesets(changesets, Some(start))?;
 
             Ok(())
         }
