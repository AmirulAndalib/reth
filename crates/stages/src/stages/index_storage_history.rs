--- conflicted
+++ resolved
@@ -167,8 +167,7 @@
 
     fn partial_setup(db: &TestStageDB) {
         // setup
-<<<<<<< HEAD
-        tx.commit(|tx| {
+        db.commit(|tx| {
             for block in 0..=MAX_BLOCK {
                 tx.put::<tables::BlockBodyIndices>(
                     block,
@@ -180,50 +179,21 @@
                     storage(STORAGE_KEY),
                 )?;
             }
-=======
-        db.commit(|tx| {
-            // we just need first and last
-            tx.put::<tables::BlockBodyIndices>(
-                0,
-                StoredBlockBodyIndices { tx_count: 3, ..Default::default() },
-            )
-            .unwrap();
-
-            tx.put::<tables::BlockBodyIndices>(
-                5,
-                StoredBlockBodyIndices { tx_count: 5, ..Default::default() },
-            )
-            .unwrap();
-
-            // setup changeset that are going to be applied to history index
-            tx.put::<tables::StorageChangeSet>(trns(4), storage(STORAGE_KEY)).unwrap();
-            tx.put::<tables::StorageChangeSet>(trns(5), storage(STORAGE_KEY)).unwrap();
->>>>>>> 7c148b41
             Ok(())
         })
         .unwrap()
     }
 
-<<<<<<< HEAD
-    async fn run(tx: &TestTransaction, run_to: u64, input_checkpoint: Option<BlockNumber>) {
+    fn run(db: &TestStageDB, run_to: u64, input_checkpoint: Option<BlockNumber>) {
         let input = ExecInput {
             target: Some(run_to),
             checkpoint: input_checkpoint
                 .map(|block_number| StageCheckpoint { block_number, stage_checkpoint: None }),
         };
         let mut stage = IndexStorageHistoryStage::default();
-        let factory = ProviderFactory::new(tx.tx.as_ref(), MAINNET.clone());
-        let provider = factory.provider_rw().unwrap();
-        let out = stage.execute(&provider, input).await.unwrap();
-        assert_eq!(out, ExecOutput { checkpoint: StageCheckpoint::new(run_to), done: true });
-=======
-    fn run(db: &TestStageDB, run_to: u64) {
-        let input = ExecInput { target: Some(run_to), ..Default::default() };
-        let mut stage = IndexStorageHistoryStage::default();
         let provider = db.factory.provider_rw().unwrap();
         let out = stage.execute(&provider, input).unwrap();
-        assert_eq!(out, ExecOutput { checkpoint: StageCheckpoint::new(5), done: true });
->>>>>>> 7c148b41
+        assert_eq!(out, ExecOutput { checkpoint: StageCheckpoint::new(run_to), done: true });
         provider.commit().unwrap();
     }
 
@@ -249,19 +219,11 @@
         partial_setup(&db);
 
         // run
-<<<<<<< HEAD
-        run(&tx, 3, None).await;
+        run(&db, 3, None);
 
         // verify
-        let table = cast(tx.table::<tables::StorageHistory>().unwrap());
+        let table = cast(db.table::<tables::StorageHistory>().unwrap());
         assert_eq!(table, BTreeMap::from([(shard(u64::MAX), vec![1, 2, 3])]));
-=======
-        run(&db, 5);
-
-        // verify
-        let table = cast(db.table::<tables::StorageHistory>().unwrap());
-        assert_eq!(table, BTreeMap::from([(shard(u64::MAX), vec![4, 5]),]));
->>>>>>> 7c148b41
 
         // unwind
         unwind(&db, 5, 0);
@@ -285,45 +247,24 @@
         .unwrap();
 
         // run
-<<<<<<< HEAD
-        run(&tx, 5, Some(3)).await;
+        run(&db, 5, Some(3));
 
         // verify
-        let table = cast(tx.table::<tables::StorageHistory>().unwrap());
+        let table = cast(db.table::<tables::StorageHistory>().unwrap());
         assert_eq!(table, BTreeMap::from([(shard(u64::MAX), vec![1, 2, 3, 4, 5])]));
 
         // unwind
-        unwind(&tx, 5, 3).await;
-
-        // verify initial state
-        let table = cast(tx.table::<tables::StorageHistory>().unwrap());
+        unwind(&db, 5, 3);
+
+        // verify initial state
+        let table = cast(db.table::<tables::StorageHistory>().unwrap());
         assert_eq!(table, BTreeMap::from([(shard(u64::MAX), vec![1, 2, 3])]));
-=======
-        run(&db, 5);
-
-        // verify
-        let table = cast(db.table::<tables::StorageHistory>().unwrap());
-        assert_eq!(table, BTreeMap::from([(shard(u64::MAX), vec![1, 2, 3, 4, 5]),]));
-
-        // unwind
-        unwind(&db, 5, 0);
-
-        // verify initial state
-        let table = cast(db.table::<tables::StorageHistory>().unwrap());
-        assert_eq!(table, BTreeMap::from([(shard(u64::MAX), vec![1, 2, 3]),]));
->>>>>>> 7c148b41
     }
 
     #[tokio::test]
     async fn insert_index_to_full_shard() {
         // init
-<<<<<<< HEAD
-        let tx = TestTransaction::default();
-=======
         let db = TestStageDB::default();
-        let _input = ExecInput { target: Some(5), ..Default::default() };
-
->>>>>>> 7c148b41
         // change does not matter only that account is present in changeset.
         let full_list = (1..=LAST_BLOCK_IN_FULL_SHARD).collect::<Vec<_>>();
 
@@ -336,11 +277,7 @@
         .unwrap();
 
         // run
-<<<<<<< HEAD
-        run(&tx, LAST_BLOCK_IN_FULL_SHARD + 2, Some(LAST_BLOCK_IN_FULL_SHARD)).await;
-=======
-        run(&db, 5);
->>>>>>> 7c148b41
+        run(&db, LAST_BLOCK_IN_FULL_SHARD + 2, Some(LAST_BLOCK_IN_FULL_SHARD)).await;
 
         // verify
         let table = cast(db.table::<tables::StorageHistory>().unwrap());
@@ -353,11 +290,7 @@
         );
 
         // unwind
-<<<<<<< HEAD
-        unwind(&tx, LAST_BLOCK_IN_FULL_SHARD + 2, LAST_BLOCK_IN_FULL_SHARD).await;
-=======
-        unwind(&db, 5, 0);
->>>>>>> 7c148b41
+        unwind(&db, LAST_BLOCK_IN_FULL_SHARD + 2, LAST_BLOCK_IN_FULL_SHARD);
 
         // verify initial state
         let table = cast(db.table::<tables::StorageHistory>().unwrap());
@@ -367,100 +300,58 @@
     #[tokio::test]
     async fn insert_index_to_fill_shard() {
         // init
-<<<<<<< HEAD
-        let tx = TestTransaction::default();
+        let db = TestStageDB::default();
         let mut almost_full_list = (1..=LAST_BLOCK_IN_FULL_SHARD - 2).collect::<Vec<_>>();
 
         // setup
-        partial_setup(&tx);
-        tx.commit(|tx| {
+        partial_setup(&db);
+        db.commit(|tx| {
             tx.put::<tables::StorageHistory>(shard(u64::MAX), list(&almost_full_list)).unwrap();
-=======
+            Ok(())
+        })
+        .unwrap();
+
+        // run
+        run(&db, LAST_BLOCK_IN_FULL_SHARD, Some(LAST_BLOCK_IN_FULL_SHARD - 2)).await;
+
+        // verify
+        almost_full_list.push(LAST_BLOCK_IN_FULL_SHARD - 1);
+        almost_full_list.push(LAST_BLOCK_IN_FULL_SHARD);
+        let table = cast(db.table::<tables::StorageHistory>().unwrap());
+        assert_eq!(table, BTreeMap::from([(shard(u64::MAX), almost_full_list.clone())]));
+
+        // unwind
+        unwind(&db, LAST_BLOCK_IN_FULL_SHARD, LAST_BLOCK_IN_FULL_SHARD - 2);
+
+        // verify initial state
+        almost_full_list.pop();
+        almost_full_list.pop();
+        let table = cast(db.table::<tables::StorageHistory>().unwrap());
+        assert_eq!(table, BTreeMap::from([(shard(u64::MAX), almost_full_list)]));
+
+        // verify initial state
+    }
+
+    #[tokio::test]
+    async fn insert_index_second_half_shard() {
+        // init
         let db = TestStageDB::default();
-        let mut close_full_list = vec![1; NUM_OF_INDICES_IN_SHARD - 2];
+        let mut close_full_list = (1..=LAST_BLOCK_IN_FULL_SHARD - 1).collect::<Vec<_>>();
 
         // setup
         partial_setup(&db);
         db.commit(|tx| {
             tx.put::<tables::StorageHistory>(shard(u64::MAX), list(&close_full_list)).unwrap();
->>>>>>> 7c148b41
             Ok(())
         })
         .unwrap();
 
         // run
-<<<<<<< HEAD
-        run(&tx, LAST_BLOCK_IN_FULL_SHARD, Some(LAST_BLOCK_IN_FULL_SHARD - 2)).await;
-
-        // verify
-        almost_full_list.push(LAST_BLOCK_IN_FULL_SHARD - 1);
-        almost_full_list.push(LAST_BLOCK_IN_FULL_SHARD);
-        let table = cast(tx.table::<tables::StorageHistory>().unwrap());
-        assert_eq!(table, BTreeMap::from([(shard(u64::MAX), almost_full_list.clone())]));
-
-        // unwind
-        unwind(&tx, LAST_BLOCK_IN_FULL_SHARD, LAST_BLOCK_IN_FULL_SHARD - 2).await;
-
-        // verify initial state
-        almost_full_list.pop();
-        almost_full_list.pop();
-        let table = cast(tx.table::<tables::StorageHistory>().unwrap());
-        assert_eq!(table, BTreeMap::from([(shard(u64::MAX), almost_full_list)]));
-=======
-        run(&db, 5);
-
-        // verify
-        close_full_list.push(4);
-        close_full_list.push(5);
-        let table = cast(db.table::<tables::StorageHistory>().unwrap());
-        assert_eq!(table, BTreeMap::from([(shard(u64::MAX), close_full_list.clone()),]));
-
-        // unwind
-        unwind(&db, 5, 0);
-
-        // verify initial state
-        close_full_list.pop();
-        close_full_list.pop();
-        let table = cast(db.table::<tables::StorageHistory>().unwrap());
-        assert_eq!(table, BTreeMap::from([(shard(u64::MAX), close_full_list),]));
->>>>>>> 7c148b41
-
-        // verify initial state
-    }
-
-    #[tokio::test]
-    async fn insert_index_second_half_shard() {
-        // init
-<<<<<<< HEAD
-        let tx = TestTransaction::default();
-        let mut close_full_list = (1..=LAST_BLOCK_IN_FULL_SHARD - 1).collect::<Vec<_>>();
-=======
-        let db = TestStageDB::default();
-        let mut close_full_list = vec![1; NUM_OF_INDICES_IN_SHARD - 1];
->>>>>>> 7c148b41
-
-        // setup
-        partial_setup(&db);
-        db.commit(|tx| {
-            tx.put::<tables::StorageHistory>(shard(u64::MAX), list(&close_full_list)).unwrap();
-            Ok(())
-        })
-        .unwrap();
-
-        // run
-<<<<<<< HEAD
-        run(&tx, LAST_BLOCK_IN_FULL_SHARD + 1, Some(LAST_BLOCK_IN_FULL_SHARD - 1)).await;
+        run(&db, LAST_BLOCK_IN_FULL_SHARD + 1, Some(LAST_BLOCK_IN_FULL_SHARD - 1)).await;
 
         // verify
         close_full_list.push(LAST_BLOCK_IN_FULL_SHARD);
-        let table = cast(tx.table::<tables::StorageHistory>().unwrap());
-=======
-        run(&db, 5);
-
-        // verify
-        close_full_list.push(4);
-        let table = cast(db.table::<tables::StorageHistory>().unwrap());
->>>>>>> 7c148b41
+        let table = cast(db.table::<tables::StorageHistory>().unwrap());
         assert_eq!(
             table,
             BTreeMap::from([
@@ -470,33 +361,19 @@
         );
 
         // unwind
-<<<<<<< HEAD
-        unwind(&tx, LAST_BLOCK_IN_FULL_SHARD, LAST_BLOCK_IN_FULL_SHARD - 1).await;
+        unwind(&db, LAST_BLOCK_IN_FULL_SHARD, LAST_BLOCK_IN_FULL_SHARD - 1);
 
         // verify initial state
         close_full_list.pop();
-        let table = cast(tx.table::<tables::StorageHistory>().unwrap());
+        let table = cast(db.table::<tables::StorageHistory>().unwrap());
         assert_eq!(table, BTreeMap::from([(shard(u64::MAX), close_full_list)]));
-=======
-        unwind(&db, 5, 0);
-
-        // verify initial state
-        close_full_list.pop();
-        let table = cast(db.table::<tables::StorageHistory>().unwrap());
-        assert_eq!(table, BTreeMap::from([(shard(u64::MAX), close_full_list),]));
->>>>>>> 7c148b41
     }
 
     #[tokio::test]
     async fn insert_index_to_third_shard() {
         // init
-<<<<<<< HEAD
-        let tx = TestTransaction::default();
+        let db = TestStageDB::default();
         let full_list = (1..=LAST_BLOCK_IN_FULL_SHARD).collect::<Vec<_>>();
-=======
-        let db = TestStageDB::default();
-        let full_list = vec![1; NUM_OF_INDICES_IN_SHARD];
->>>>>>> 7c148b41
 
         // setup
         partial_setup(&db);
@@ -512,11 +389,7 @@
         })
         .unwrap();
 
-<<<<<<< HEAD
-        run(&tx, LAST_BLOCK_IN_FULL_SHARD + 2, Some(LAST_BLOCK_IN_FULL_SHARD + 1)).await;
-=======
-        run(&db, 5);
->>>>>>> 7c148b41
+        run(&db, LAST_BLOCK_IN_FULL_SHARD + 2, Some(LAST_BLOCK_IN_FULL_SHARD + 1)).await;
 
         // verify
         let table = cast(db.table::<tables::StorageHistory>().unwrap());
@@ -530,11 +403,7 @@
         );
 
         // unwind
-<<<<<<< HEAD
-        unwind(&tx, LAST_BLOCK_IN_FULL_SHARD + 2, LAST_BLOCK_IN_FULL_SHARD + 1).await;
-=======
-        unwind(&db, 5, 0);
->>>>>>> 7c148b41
+        unwind(&db, LAST_BLOCK_IN_FULL_SHARD + 2, LAST_BLOCK_IN_FULL_SHARD + 1);
 
         // verify initial state
         let table = cast(db.table::<tables::StorageHistory>().unwrap());
@@ -591,13 +460,8 @@
         provider.commit().unwrap();
 
         // verify
-<<<<<<< HEAD
-        let table = cast(tx.table::<tables::StorageHistory>().unwrap());
+        let table = cast(db.table::<tables::StorageHistory>().unwrap());
         assert_eq!(table, BTreeMap::from([(shard(u64::MAX), vec![36, 100])]));
-=======
-        let table = cast(db.table::<tables::StorageHistory>().unwrap());
-        assert_eq!(table, BTreeMap::from([(shard(u64::MAX), vec![36, 100]),]));
->>>>>>> 7c148b41
 
         // unwind
         unwind(&db, 20000, 0);
@@ -658,11 +522,7 @@
             );
 
             // add block changeset from block 1.
-<<<<<<< HEAD
-            self.tx.insert_changesets(changesets, Some(start))?;
-=======
-            self.db.insert_changesets(transitions, Some(start))?;
->>>>>>> 7c148b41
+            self.db.insert_changesets(changesets, Some(start))?;
 
             Ok(())
         }
